import { test } from 'qunit';
import { click, visit, currentURL, currentRouteName } from 'ember-native-dom-helpers';
import moduleForAcceptance from 'cargo/tests/helpers/module-for-acceptance';
import Ember from 'ember';

moduleForAcceptance('Acceptance | crate page');

test('visiting a crate page from the front page', async function(assert) {
    server.create('crate', 'withVersion', { id: 'nanomsg' });

    await visit('/');
    await click('[data-test-just-updated] [data-test-crate-link="0"]');

    assert.equal(currentURL(), '/crates/nanomsg');
    assert.equal(document.title, 'nanomsg - Cargo: packages for Rust');
});

test('visiting /crates/nanomsg', async function(assert) {
    server.create('crate', { id: 'nanomsg', max_version: '0.6.1' });
    server.create('version', { crate: 'nanomsg', num: '0.6.0' });
    server.create('version', { crate: 'nanomsg', num: '0.6.1' });

    await visit('/crates/nanomsg');

    assert.equal(currentURL(), '/crates/nanomsg');
    assert.equal(currentRouteName(), 'crate.index');
    assert.equal(document.title, 'nanomsg - Cargo: packages for Rust');

    assert.dom('[data-test-heading] [data-test-crate-name]').hasText('nanomsg');
    assert.dom('[data-test-heading] [data-test-crate-version]').hasText('0.6.1');
});

test('visiting /crates/nanomsg/', async function(assert) {
    server.create('crate', { id: 'nanomsg', max_version: '0.6.1' });
    server.create('version', { crate: 'nanomsg', num: '0.6.0' });
    server.create('version', { crate: 'nanomsg', num: '0.6.1' });

    await visit('/crates/nanomsg/');

    assert.equal(currentURL(), '/crates/nanomsg/');
    assert.equal(currentRouteName(), 'crate.index');
    assert.equal(document.title, 'nanomsg - Cargo: packages for Rust');

    assert.dom('[data-test-heading] [data-test-crate-name]').hasText('nanomsg');
    assert.dom('[data-test-heading] [data-test-crate-version]').hasText('0.6.1');
});

test('visiting /crates/nanomsg/0.6.0', async function(assert) {
    server.create('crate', { id: 'nanomsg', max_version: '0.6.1' });
    server.create('version', { crate: 'nanomsg', num: '0.6.0' });
    server.create('version', { crate: 'nanomsg', num: '0.6.1' });

    await visit('/crates/nanomsg/0.6.0');

    assert.equal(currentURL(), '/crates/nanomsg/0.6.0');
    assert.equal(currentRouteName(), 'crate.version');
    assert.equal(document.title, 'nanomsg - Cargo: packages for Rust');

    assert.dom('[data-test-heading] [data-test-crate-name]').hasText('nanomsg');
    assert.dom('[data-test-heading] [data-test-crate-version]').hasText('0.6.0');
});

test('navigating to the all versions page', async function(assert) {
    server.loadFixtures();

    await visit('/crates/nanomsg');
    await click('[data-test-all-versions-link]');

    assert.dom('.info').hasText(/All 13\s+versions of nanomsg since\s+December \d+, 2014/);
});

test('navigating to the reverse dependencies page', async function(assert) {
    server.loadFixtures();

    await visit('/crates/nanomsg');
    await click('[data-test-reverse-deps-link]');

    assert.equal(currentURL(), '/crates/nanomsg/reverse_dependencies');
    assert.dom('a[href="/crates/unicorn-rpc"]').hasText('unicorn-rpc');
});

test('navigating to a user page', async function(assert) {
    server.loadFixtures();

    await visit('/crates/nanomsg');
    await click('[data-test-owners] [data-test-user-link="blabaere"]');

    assert.equal(currentURL(), '/users/blabaere');
    assert.dom('[data-test-heading] [data-test-username]').hasText('blabaere');
});

test('navigating to a team page', async function(assert) {
    server.loadFixtures();

    await visit('/crates/nanomsg');
    await click('[data-test-owners] [data-test-team-link="github:org:thehydroimpulse"]');

    assert.equal(currentURL(), '/teams/github:org:thehydroimpulse');
    assert.dom('[data-test-heading] [data-test-team-name]').hasText('thehydroimpulseteam');
});

test('crates having user-owners', async function(assert) {
    server.loadFixtures();

    await visit('/crates/nanomsg');

    assert.dom('[data-test-owners] [data-test-team-link="github:org:thehydroimpulse"] img')
        .hasAttribute('src', 'https://avatars.githubusercontent.com/u/565790?v=3&s=64');

    assert.dom('[data-test-owners] li').exists({ count: 4 });
});

test('crates having team-owners', async function(assert) {
    server.loadFixtures();

    await visit('/crates/nanomsg');

    assert.dom('[data-test-owners] [data-test-team-link="github:org:thehydroimpulse"]').exists();
    assert.dom('[data-test-owners] li').exists({ count: 4 });
});

test('crates license is supplied by version', async function(assert) {
    server.loadFixtures();

    await visit('/crates/nanomsg');
    assert.dom('[data-test-license]').hasText('Apache-2.0');

<<<<<<< HEAD
    await click('#crate-versions a:contains("0.5.0")');
    assert.dom('.license').hasText('MIT/Apache-2.0');
});

test('navigating to the owners page when not logged in', async function(assert) {
    server.loadFixtures();

    await visit('/crates/nanomsg');

    assert.dom('#crate-owners p a').doesNotExist();
});

test('navigating to the owners page when not an owner', async function(assert) {
    server.loadFixtures();

    this.application.register('service:session-b', Ember.Service.extend({
        currentUser: {
            id: 'iain8'
        }
    }));

    this.application.inject('controller', 'session', 'service:session-b');

    await visit('/crates/nanomsg');

    assert.dom('#crate-owners p a').doesNotExist();
});

test('navigating to the owners page', async function(assert) {
    server.loadFixtures();

    this.application.register('service:session-b', Ember.Service.extend({
        currentUser: {
            id: 'thehydroimpulse'
        }
    }));

    this.application.inject('controller', 'session', 'service:session-b');

    await visit('/crates/nanomsg');
    await click('#crate-owners p a');

    assert.dom('#crates-heading h1').hasText('Manage Crate Owners');
});

test('listing crate owners', async function(assert) {
    server.loadFixtures();

    await visit('/crates/nanomsg/owners');

    assert.dom('.owners .row').exists({ count: 2 });
    assert.dom('a[href="/users/thehydroimpulse"]').exists();
    assert.dom('a[href="/users/blabaere"]').exists();
});

test('attempting to add owner without username', async function(assert) {
    server.loadFixtures();

    await visit('/crates/nanomsg/owners');
    await click('#add-owner');

    assert.dom('.error').exists();
    assert.dom('.error').hasText('Please enter a username');
    assert.dom('.owners .row').exists({ count: 2 });
});

test('attempting to add non-existent owner', async function(assert) {
    server.loadFixtures();

    await visit('/crates/nanomsg/owners');
    await fillIn('input[name="username"]', 'spookyghostboo');
    await click('#add-owner');

    assert.dom('.error').exists();
    assert.dom('.error').hasText('Error sending invite');
    assert.dom('.owners .row').exists({ count: 2 });
});

test('add a new owner', async function(assert) {
    server.loadFixtures();

    await visit('/crates/nanomsg/owners');
    await fillIn('input[name="username"]', 'iain8');
    await click('#add-owner');

    assert.dom('.invited').exists();
    assert.dom('.invited').hasText('An invite has been sent to iain8');
    assert.dom('.owners .row').exists({ count: 2 });
});

test('remove a crate owner', async function(assert) {
    server.loadFixtures();

    await visit('/crates/nanomsg/owners');
    await click('.owners .row:first-child .remove-owner');

    assert.dom('.removed').exists();
    assert.dom('.owners .row').exists({ count: 1 });
=======
    await click('[data-test-version-link="0.5.0"]');
    assert.dom('[data-test-license]').hasText('MIT/Apache-2.0');
>>>>>>> d767028f
});<|MERGE_RESOLUTION|>--- conflicted
+++ resolved
@@ -125,9 +125,8 @@
     await visit('/crates/nanomsg');
     assert.dom('[data-test-license]').hasText('Apache-2.0');
 
-<<<<<<< HEAD
-    await click('#crate-versions a:contains("0.5.0")');
-    assert.dom('.license').hasText('MIT/Apache-2.0');
+    await click('[data-test-version-link="0.5.0"]');
+    assert.dom('[data-test-license]').hasText('MIT/Apache-2.0');
 });
 
 test('navigating to the owners page when not logged in', async function(assert) {
@@ -224,8 +223,4 @@
 
     assert.dom('.removed').exists();
     assert.dom('.owners .row').exists({ count: 1 });
-=======
-    await click('[data-test-version-link="0.5.0"]');
-    assert.dom('[data-test-license]').hasText('MIT/Apache-2.0');
->>>>>>> d767028f
 });