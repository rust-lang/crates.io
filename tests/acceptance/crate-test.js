--- conflicted
+++ resolved
@@ -126,13 +126,8 @@
     test('navigating to the reverse dependencies page', async function(assert) {
         this.server.loadFixtures();
 
-<<<<<<< HEAD
-    await visit('/crates/nanomsg');
-    assert.dom('[data-test-license]').hasText('MIT');
-=======
         await visit('/crates/nanomsg');
         await click('[data-test-reverse-deps-link]');
->>>>>>> 06663185
 
         assert.equal(currentURL(), '/crates/nanomsg/reverse_dependencies');
         assert.dom('a[href="/crates/unicorn-rpc"]').hasText('unicorn-rpc');
@@ -183,7 +178,7 @@
         this.server.loadFixtures();
 
         await visit('/crates/nanomsg');
-        assert.dom('[data-test-license]').hasText('Apache-2.0');
+        assert.dom('[data-test-license]').hasText('MIT');
 
         await click('[data-test-version-link="0.5.0"]');
         assert.dom('[data-test-license]').hasText('MIT/Apache-2.0');
