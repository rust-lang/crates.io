'use strict';

/* eslint-env node */

module.exports = function(environment) {
    let ENV = {
        modulePrefix: 'cargo',
        environment,
        rootURL: '/',
        locationType: 'router-scroll',
        historySupportMiddleware: true,
        EmberENV: {
            FEATURES: {
                // Here you can enable experimental features on an ember canary build
                // e.g. 'with-controller': true
            },
            EXTEND_PROTOTYPES: {
                // Prevent Ember Data from overriding Date.parse.
                Date: false
            }
        },

        APP: {
            // Here you can pass flags/options to your application instance
            // when it is created
        },
<<<<<<< HEAD

        fastboot: {
            hostWhitelist: ['crates.io', /^[\w\-]+\.herokuapp\.com$/]
        }
=======
        metricsAdapters: [{
            name: 'GoogleAnalytics',
            environments: ['production'],
            config: {
                id: 'UA-58390457-3'
            }
        }]
>>>>>>> a20eb968
    };

    if (environment === 'development') {
        // ENV.APP.LOG_RESOLVER = true;
        // ENV.APP.LOG_ACTIVE_GENERATION = true;
        // ENV.APP.LOG_TRANSITIONS = true;
        // ENV.APP.LOG_TRANSITIONS_INTERNAL = true;
        // ENV.APP.LOG_VIEW_LOOKUPS = true;
        ENV.fastboot.hostWhitelist = ['crates.io', /^[\w\-]+\.herokuapp\.com$/, /^localhost:\d+$/];
    }

    if (environment === 'test') {
        // Testem prefers this...
        ENV.locationType = 'none';

        // keep test console output quieter
        ENV.APP.LOG_ACTIVE_GENERATION = false;
        ENV.APP.LOG_VIEW_LOOKUPS = false;

        ENV.APP.rootElement = '#ember-testing';
    }

    if (environment === 'production') {
        // here be dragons
    }

    return ENV;
};<|MERGE_RESOLUTION|>--- conflicted
+++ resolved
@@ -24,12 +24,11 @@
             // Here you can pass flags/options to your application instance
             // when it is created
         },
-<<<<<<< HEAD
 
         fastboot: {
             hostWhitelist: ['crates.io', /^[\w\-]+\.herokuapp\.com$/]
-        }
-=======
+        },
+
         metricsAdapters: [{
             name: 'GoogleAnalytics',
             environments: ['production'],
@@ -37,7 +36,6 @@
                 id: 'UA-58390457-3'
             }
         }]
->>>>>>> a20eb968
     };
 
     if (environment === 'development') {
