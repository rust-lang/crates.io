[package]
name = "crates_io"
authors = ["Alex Crichton <alex@alexcrichton.com>"]
version = "0.0.0"
license = "MIT OR Apache-2.0"
repository = "https://github.com/rust-lang/crates.io"
description = "Backend of crates.io"
edition = "2021"
default-run = "server"

[workspace]
members = ["crates/*"]

[workspace.lints.rust]
future_incompatible = "warn"
nonstandard_style = "warn"
rust_2018_idioms = "warn"
rust_2018_compatibility = "warn"
rust_2021_compatibility = "warn"
unused = "warn"

[workspace.lints.rustdoc]
unescaped_backticks = "warn"

[workspace.lints.clippy]
dbg_macro = "warn"
todo = "warn"

[lints]
workspace = true

[profile.release]
opt-level = 2

[lib]
name = "crates_io"
doctest = true

[[test]]
name = "all"
path = "src/tests/all.rs"

[features]
default = ["slow-tests"]

# The `slow-tests` enables tests that take a long time to finish. It is enabled
# by default but the test suite can be run via `cargo test --no-default-features`
# to disable these tests.
slow-tests = []

[dependencies]
anyhow = "=1.0.89"
async-trait = "=0.1.82"
aws-credential-types = { version = "=1.2.1", features = ["hardcoded-credentials"] }
aws-ip-ranges = "=0.830.0"
aws-sdk-cloudfront = "=1.45.0"
aws-sdk-sqs = "=1.43.0"
<<<<<<< HEAD
axum = { version = "=0.7.6", features = ["macros", "matched-path"] }
axum-extra = { version = "=0.9.3", features = ["cookie-signed", "typed-header"] }
=======
axum = { version = "=0.7.5", features = ["macros", "matched-path"] }
axum-extra = { version = "=0.9.4", features = ["cookie-signed", "typed-header"] }
>>>>>>> acee335a
base64 = "=0.22.1"
bigdecimal = { version = "=0.4.5", features = ["serde"] }
cargo-manifest = "=0.15.2"
crates_io_cdn_logs = { path = "crates/crates_io_cdn_logs" }
crates_io_env_vars = { path = "crates/crates_io_env_vars" }
crates_io_github = { path = "crates/crates_io_github" }
crates_io_index = { path = "crates/crates_io_index" }
crates_io_markdown = { path = "crates/crates_io_markdown" }
crates_io_tarball = { path = "crates/crates_io_tarball" }
crates_io_worker = { path = "crates/crates_io_worker" }
csv = "=1.3.0"
chrono = { version = "=0.4.38", default-features = false, features = ["serde"] }
clap = { version = "=4.5.17", features = ["derive", "env", "unicode", "wrap_help"] }
cookie = { version = "=0.18.1", features = ["secure"] }
deadpool-diesel = { version = "=0.6.1", features = ["postgres", "tracing"] }
derive_builder = "=0.20.1"
derive_deref = "=1.1.1"
dialoguer = "=0.11.0"
diesel = { version = "=2.2.4", features = ["postgres", "serde_json", "chrono", "numeric"] }
diesel-async = { version = "=0.5.0", features = ["async-connection-wrapper", "deadpool", "postgres"] }
diesel_full_text_search = "=2.2.0"
diesel_migrations = { version = "=2.2.0", features = ["postgres"] }
dotenvy = "=0.15.7"
flate2 = "=1.0.33"
futures-util = "=0.3.30"
github-meta = "=0.11.0"
hex = "=0.4.3"
http = "=1.1.0"
http-body-util = "=0.1.2"
hyper = { version = "=1.4.1", features = ["client", "http1"] }
indexmap = { version = "=2.5.0", features = ["serde"] }
indicatif = "=0.17.8"
ipnetwork = "=0.20.0"
tikv-jemallocator = { version = "=0.6.0", features = ['unprefixed_malloc_on_supported_platforms', 'profiling'] }
lettre = { version = "=0.11.9", default-features = false, features = ["file-transport", "smtp-transport", "native-tls", "hostname", "builder"] }
minijinja = "=2.3.1"
mockall = "=0.13.0"
native-tls = "=0.2.12"
oauth2 = "=4.4.2"
object_store = { version = "=0.11.0", features = ["aws"] }
p256 = "=0.13.2"
parking_lot = "=0.12.3"
paste = "=1.0.15"
postgres-native-tls = "=0.5.0"
prometheus = { version = "=0.13.4", default-features = false }
quick-xml = "=0.36.1"
rand = "=0.8.5"
reqwest = { version = "=0.12.7", features = ["blocking", "gzip", "json"] }
rss = { version = "=2.0.9", default-features = false, features = ["atom"] }
scheduled-thread-pool = "=0.2.7"
secrecy = "=0.10.1"
semver = { version = "=1.0.23", features = ["serde"] }
sentry = { version = "=0.34.0", features = ["tracing", "tower", "tower-axum-matched-path", "tower-http"] }
serde = { version = "=1.0.210", features = ["derive"] }
serde_json = "=1.0.128"
sha2 = "=0.10.8"
spdx = "=0.10.6"
tar = "=0.4.41"
tempfile = "=3.12.0"
thiserror = "=1.0.63"
tokio = { version = "=1.40.0", features = ["net", "signal", "io-std", "io-util", "rt-multi-thread", "macros", "process"]}
tokio-postgres = "=0.7.12"
toml = "=0.8.19"
tower = "=0.4.13"
tower-http = { version = "=0.6.0", features = ["add-extension", "fs", "catch-panic", "timeout", "compression-full"] }
tracing = "=0.1.40"
tracing-subscriber = { version = "=0.3.18", features = ["env-filter", "json"] }
typomania = { version = "=0.1.2", default-features = false }
url = "=2.5.2"
unicode-xid = "=0.2.6"
zip = { version = "=2.2.0", default-features = false, features = ["deflate"] }

[dev-dependencies]
bytes = "=1.7.2"
crates_io_index = { path = "crates/crates_io_index", features = ["testing"] }
crates_io_tarball = { path = "crates/crates_io_tarball", features = ["builder"] }
crates_io_test_db = { path = "crates/crates_io_test_db" }
claims = "=0.7.1"
diesel = { version = "=2.2.4", features = ["r2d2"] }
googletest = "=0.12.0"
insta = { version = "=1.40.0", features = ["glob", "json", "redactions"] }
regex = "=1.10.6"
tokio = "=1.40.0"<|MERGE_RESOLUTION|>--- conflicted
+++ resolved
@@ -55,13 +55,8 @@
 aws-ip-ranges = "=0.830.0"
 aws-sdk-cloudfront = "=1.45.0"
 aws-sdk-sqs = "=1.43.0"
-<<<<<<< HEAD
 axum = { version = "=0.7.6", features = ["macros", "matched-path"] }
-axum-extra = { version = "=0.9.3", features = ["cookie-signed", "typed-header"] }
-=======
-axum = { version = "=0.7.5", features = ["macros", "matched-path"] }
 axum-extra = { version = "=0.9.4", features = ["cookie-signed", "typed-header"] }
->>>>>>> acee335a
 base64 = "=0.22.1"
 bigdecimal = { version = "=0.4.5", features = ["serde"] }
 cargo-manifest = "=0.15.2"
