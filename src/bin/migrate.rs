--- conflicted
+++ resolved
@@ -613,11 +613,6 @@
             "));
             Ok(())
         }),
-<<<<<<< HEAD
-        Migration::run(20160202210722,
-                       "UPDATE keywords SET keyword = LOWER(keyword)",
-                       "UPDATE keywords SET keyword = keyword"),
-=======
         Migration::new(20160219125609, |tx| {
             tx.batch_execute("
                 ALTER TABLE crates DROP COLUMN keywords;
@@ -687,7 +682,6 @@
                 DROP FUNCTION touch_crate();
             ")
         }),
->>>>>>> 119e80ba
     ];
     // NOTE: Generate a new id via `date +"%Y%m%d%H%M%S"`
 
