--- conflicted
+++ resolved
@@ -164,22 +164,7 @@
         }
     }
 }
-<<<<<<< HEAD
-
-impl CargoError for ::rusoto_s3::PutObjectError {
-    fn description(&self) -> &str {
-        Error::description(self)
-    }
-}
-
-impl CargoError for ::rusoto_s3::DeleteObjectError {
-    fn description(&self) -> &str {
-        Error::description(self)
-    }
-}
-
-=======
->>>>>>> 98206a55
+
 // =============================================================================
 // Concrete errors
 
