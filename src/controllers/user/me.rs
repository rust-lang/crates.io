--- conflicted
+++ resolved
@@ -6,15 +6,10 @@
 use crate::email;
 use crate::util::errors::AppError;
 
-<<<<<<< HEAD
-use crate::models::{CrateOwner, Email, Follow, NewEmail, OwnerKind, User, Version, ApiToken};
+use crate::models::{
+    CrateOwner, Email, Follow, NewEmail, OwnerKind, User, Version, VersionOwnerAction, ApiToken,
+};
 use crate::schema::{crate_owners, crates, emails, follows, users, versions, api_tokens};
-=======
-use crate::models::{
-    CrateOwner, Email, Follow, NewEmail, OwnerKind, User, Version, VersionOwnerAction,
-};
-use crate::schema::{crate_owners, crates, emails, follows, users, versions};
->>>>>>> ef7cfd3d
 use crate::views::{EncodableMe, EncodableVersion, OwnedCrate};
 
 /// Handles the `GET /me` route.
@@ -43,7 +38,7 @@
             emails::token_generated_at.nullable().is_not_null(),
         ))
         .first::<(User, Option<bool>, Option<String>, bool)>(&*conn)?;
-    
+
     let tokens: Vec<ApiToken> = ApiToken::belonging_to(req.user()?)
         .filter(api_tokens::revoked.eq(false))
         .load(&*conn)?;
