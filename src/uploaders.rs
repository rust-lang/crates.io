use conduit::Request;
use flate2::read::GzDecoder;
use openssl::hash::{Hasher, MessageDigest};
<<<<<<< HEAD
=======
use reqwest;
use s3;
>>>>>>> 98206a55
use semver;
use tar;

use util::LimitErrorReader;
use util::{human, internal, CargoResult, ChainError, Maximums};

use std::env;
use std::fmt;
use std::fs::{self, File};
use std::io::{Read, Write};
use std::sync::Arc;

use futures::future::{result, FutureResult};
use futures::{Future, Poll};

use rusoto_core::request::HttpClient;
use rusoto_core::{ProvideAwsCredentials, Region};
use rusoto_credential::{AwsCredentials, CredentialsError};
use rusoto_s3::{DeleteObjectRequest, PutObjectRequest, S3Client, S3};

use app::App;

use middleware::app::RequestApp;
use models::Crate;

#[derive(Clone)]
pub enum Uploader {
    /// For production usage, uploads and redirects to s3.
    /// For test usage with a proxy.
    S3 {
        client: Arc<S3Client>,
        bucket: String,
        host: String,
        cdn: Option<String>,
        proxy: Option<String>,
    },

    /// For development usage only: "uploads" crate files to `dist` and serves them
    /// from there as well to enable local publishing and download
    Local,

    /// For one-off scripts where creating a Config is needed, but uploading is not.
    NoOp,
}

impl fmt::Debug for Uploader {
    fn fmt(&self, f: &mut fmt::Formatter) -> fmt::Result {
        match *self {
            Uploader::S3 { .. } => write!(f, "Uploader::S3"),
            Uploader::Local => write!(f, "Uploader::Local"),
            Uploader::NoOp => write!(f, "Uploader::NoOp"),
        }
    }
}

impl Uploader {
    pub fn proxy(&self) -> Option<&str> {
        match *self {
            Uploader::S3 { ref proxy, .. } => proxy.as_ref().map(String::as_str),
            Uploader::Local | Uploader::NoOp => None,
        }
    }

    /// Returns the URL of an uploaded crate's version archive.
    ///
    /// The function doesn't check for the existence of the file.
    /// It returns `None` if the current `Uploader` is `NoOp`.
    pub fn crate_location(&self, crate_name: &str, version: &str) -> Option<String> {
        match *self {
            Uploader::S3 {
                ref host,
                ref bucket,
                ref cdn,
                ..
            } => {
                let host = match *cdn {
                    Some(ref s) => s.clone(),
                    None => host.clone(),
                };

                let path = Uploader::crate_path(crate_name, version);
                Some(format!("https://{}/{}/{}", host, bucket, path))
            }
            Uploader::Local => Some(format!("/{}", Uploader::crate_path(crate_name, version))),
            Uploader::NoOp => None,
        }
    }

    /// Returns the URL of an uploaded crate's version readme.
    ///
    /// The function doesn't check for the existence of the file.
    /// It returns `None` if the current `Uploader` is `NoOp`.
    pub fn readme_location(&self, crate_name: &str, version: &str) -> Option<String> {
        match *self {
            Uploader::S3 {
                ref host,
                ref bucket,
                ref cdn,
                ..
            } => {
                let host = match *cdn {
                    Some(ref s) => s.clone(),
                    None => host.clone(),
                };
                let path = Uploader::readme_path(crate_name, version);
                Some(format!("https://{}/{}/{}", host, bucket, path))
            }
            Uploader::Local => Some(format!("/{}", Uploader::readme_path(crate_name, version))),
            Uploader::NoOp => None,
        }
    }

    /// Returns the interna path of an uploaded crate's version archive.
    fn crate_path(name: &str, version: &str) -> String {
        // No slash in front so we can use join
        format!("crates/{}/{}-{}.crate", name, name, version)
    }

    /// Returns the interna path of an uploaded crate's version readme.
    fn readme_path(name: &str, version: &str) -> String {
        format!("readmes/{}/{}-{}.html", name, name, version)
    }

    /// Uploads a file using the configured uploader (either `S3`, `Local` or `NoOp`).
    ///
    /// It returns a a tuple containing the path of the uploaded file
    /// and its checksum.
    pub fn upload(
        &self,
<<<<<<< HEAD
=======
        client: &reqwest::Client,
>>>>>>> 98206a55
        path: &str,
        body: Vec<u8>,
        content_type: &str,
    ) -> CargoResult<(Option<String>, Vec<u8>)> {
        let hash = hash(&body);
        match *self {
<<<<<<< HEAD
            Uploader::S3 {
                ref client,
                ref bucket,
                ..
            } => {
                let req = PutObjectRequest {
                    bucket: bucket.to_string(),
                    key: path.to_string(),
                    content_type: Some(content_type.to_string()),
                    content_length: Some(file_length as i64),
                    body: Some(body.to_vec().into()),
                    ..Default::default()
                };

                client.put_object(req).sync().chain_error(|| {
                    internal(&format_args!("failed to upload to S3: `{}`", path))
                })?;

=======
            Uploader::S3 { ref bucket, .. } => {
                bucket
                    .put(&client, path, body, content_type)
                    .map_err(|e| internal(&format_args!("failed to upload to S3: {}", e)))?;
>>>>>>> 98206a55
                Ok((Some(String::from(path)), hash))
            }
            Uploader::Local => {
                let filename = env::current_dir().unwrap().join("local_uploads").join(path);
                let dir = filename.parent().unwrap();
                fs::create_dir_all(dir)?;
                let mut file = File::create(&filename)?;
                file.write_all(&body)?;
                Ok((filename.to_str().map(String::from), hash))
            }
            Uploader::NoOp => Ok((None, vec![])),
        }
    }

    /// Uploads a crate and its readme. Returns the checksum of the uploaded crate
    /// file, and bombs for the uploaded crate and the uploaded readme.
    pub fn upload_crate(
        &self,
        req: &mut dyn Request,
        krate: &Crate,
        readme: Option<String>,
        maximums: Maximums,
        vers: &semver::Version,
    ) -> CargoResult<(Vec<u8>, Bomb, Bomb)> {
        let app = Arc::clone(req.app());
        let (crate_path, checksum) = {
            let path = Uploader::crate_path(&krate.name, &vers.to_string());
            let mut body = Vec::new();
            LimitErrorReader::new(req.body(), maximums.max_upload_size).read_to_end(&mut body)?;
            verify_tarball(krate, vers, &body, maximums.max_unpack_size)?;
<<<<<<< HEAD
            self.upload(&path, &body, "application/x-tar", u64::from(file_length))?
=======
            self.upload(&app.http_client()?, &path, body, "application/x-tar")?
>>>>>>> 98206a55
        };
        // We create the bomb for the crate file before uploading the readme so that if the
        // readme upload fails, the uploaded crate file is automatically deleted.
        let crate_bomb = Bomb {
            app: Arc::clone(&app),
            path: crate_path,
        };
        let (readme_path, _) = if let Some(rendered) = readme {
            let path = Uploader::readme_path(&krate.name, &vers.to_string());
<<<<<<< HEAD
            let length = rendered.len();
            self.upload(&path, rendered.as_bytes(), "text/html", length as u64)?
=======
            self.upload(
                &app.http_client()?,
                &path,
                rendered.into_bytes(),
                "text/html",
            )?
>>>>>>> 98206a55
        } else {
            (None, vec![])
        };
        Ok((
            checksum,
            crate_bomb,
            Bomb {
                app: Arc::clone(&app),
                path: readme_path,
            },
        ))
    }

    /// Deletes an uploaded file.
    fn delete(&self, path: &str) -> CargoResult<()> {
        match *self {
<<<<<<< HEAD
            Uploader::S3 {
                ref client,
                ref bucket,
                ..
            } => {
                let req = DeleteObjectRequest {
                    bucket: bucket.to_string(),
                    key: path.to_string(),
                    ..Default::default()
                };

                client.delete_object(req).sync().chain_error(|| {
                    internal(&format_args!("failed to upload to S3: `{}`", path))
                })?;

=======
            Uploader::S3 { ref bucket, .. } => {
                bucket.delete(&app.http_client()?, path)?;
>>>>>>> 98206a55
                Ok(())
            }
            Uploader::Local => {
                fs::remove_file(path)?;
                Ok(())
            }
            Uploader::NoOp => Ok(()),
        }
    }
}

#[derive(Clone, Debug)]
pub struct S3CredentialsProvider {
    access_key: String,
    secret_key: String,
}

impl S3CredentialsProvider {
    fn new(access_key: String, secret_key: String) -> S3CredentialsProvider {
        S3CredentialsProvider {
            access_key,
            secret_key,
        }
    }
}

/// Provides AWS credentials from an S3CredentialsProvider object as a Future.
#[derive(Debug)]
pub struct S3CredentialsProviderFuture {
    inner: FutureResult<AwsCredentials, CredentialsError>,
}

impl Future for S3CredentialsProviderFuture {
    type Item = AwsCredentials;
    type Error = CredentialsError;

    fn poll(&mut self) -> Poll<Self::Item, Self::Error> {
        self.inner.poll()
    }
}

impl ProvideAwsCredentials for S3CredentialsProvider {
    type Future = S3CredentialsProviderFuture;

    fn credentials(&self) -> Self::Future {
        let access_key = self.access_key.clone();
        let secret_key = self.secret_key.clone();

        S3CredentialsProviderFuture {
            inner: result(Ok(AwsCredentials::new(access_key, secret_key, None, None))),
        }
    }
}

#[derive(Clone, Debug, Default)]
pub struct S3UploaderBuilder {
    bucket: String,
    access_key: String,
    secret_key: String,
    proto: String,
    region: Option<String>,
    host: Option<String>,
    cdn: Option<String>,
    proxy: Option<String>,
}

impl S3UploaderBuilder {
    pub fn new(bucket: String, access_key: String, secret_key: String) -> S3UploaderBuilder {
        S3UploaderBuilder {
            bucket,
            access_key,
            secret_key,
            proto: "https".into(),
            ..Default::default()
        }
    }

    pub fn proto(mut self, proto: String) -> S3UploaderBuilder {
        self.proto = proto;
        self
    }

    pub fn region(mut self, region: Option<String>) -> S3UploaderBuilder {
        self.region = region;
        self
    }

    pub fn host(mut self, host: Option<String>) -> S3UploaderBuilder {
        self.host = host;
        self
    }

    pub fn cdn(mut self, cdn: Option<String>) -> S3UploaderBuilder {
        self.cdn = cdn;
        self
    }

    pub fn proxy(mut self, proxy: Option<String>) -> S3UploaderBuilder {
        self.proxy = proxy;
        self
    }

    pub fn build(self) -> Uploader {
        let host = self.host.clone().unwrap_or_else(|| {
            format!(
                "{}://{}.s3{}.amazonaws.com",
                self.proto,
                self.bucket,
                match self.region {
                    Some(ref r) if r != "" => format!("-{}", r),
                    Some(_) => String::new(),
                    None => String::new(),
                }
            )
        });

        // Use the custom handler as we always provide an endpoint to connect to.
        let region = Region::Custom {
            name: self.region.unwrap_or_else(|| "us-east-1".to_string()),
            endpoint: host.clone(),
        };

        let dispatcher = HttpClient::new().expect("failed to create request dispatcher");
        let credentials = S3CredentialsProvider::new(self.access_key, self.secret_key);

        let s3client = S3Client::new_with(dispatcher, credentials, region);

        Uploader::S3 {
            client: Arc::new(s3client),
            bucket: self.bucket,
            host,
            cdn: self.cdn,
            proxy: self.proxy,
        }
    }
}

// Can't derive Debug because of App.
#[allow(missing_debug_implementations)]
pub struct Bomb {
    app: Arc<App>,
    pub path: Option<String>,
}

impl Drop for Bomb {
    fn drop(&mut self) {
        if let Some(ref path) = self.path {
            if let Err(e) = self.app.config.uploader.delete(path) {
                println!("unable to delete {}, {:?}", path, e);
            }
        }
    }
}

fn verify_tarball(
    krate: &Crate,
    vers: &semver::Version,
    tarball: &[u8],
    max_unpack: u64,
) -> CargoResult<()> {
    // All our data is currently encoded with gzip
    let decoder = GzDecoder::new(tarball);

    // Don't let gzip decompression go into the weeeds, apply a fixed cap after
    // which point we say the decompressed source is "too large".
    let decoder = LimitErrorReader::new(decoder, max_unpack);

    // Use this I/O object now to take a peek inside
    let mut archive = tar::Archive::new(decoder);
    let prefix = format!("{}-{}", krate.name, vers);
    for entry in archive.entries()? {
        let entry = entry.chain_error(|| {
            human("uploaded tarball is malformed or too large when decompressed")
        })?;

        // Verify that all entries actually start with `$name-$vers/`.
        // Historically Cargo didn't verify this on extraction so you could
        // upload a tarball that contains both `foo-0.1.0/` source code as well
        // as `bar-0.1.0/` source code, and this could overwrite other crates in
        // the registry!
        if !entry.path()?.starts_with(&prefix) {
            return Err(human("invalid tarball uploaded"));
        }

        // Historical versions of the `tar` crate which Cargo uses internally
        // don't properly prevent hard links and symlinks from overwriting
        // arbitrary files on the filesystem. As a bit of a hammer we reject any
        // tarball with these sorts of links. Cargo doesn't currently ever
        // generate a tarball with these file types so this should work for now.
        let entry_type = entry.header().entry_type();
        if entry_type.is_hard_link() || entry_type.is_symlink() {
            return Err(human("invalid tarball uploaded"));
        }
    }
    Ok(())
}

fn hash(data: &[u8]) -> Vec<u8> {
    let mut hasher = Hasher::new(MessageDigest::sha256()).unwrap();
    hasher.update(data).unwrap();
    hasher.finish2().unwrap().to_vec()
}<|MERGE_RESOLUTION|>--- conflicted
+++ resolved
@@ -1,11 +1,6 @@
 use conduit::Request;
 use flate2::read::GzDecoder;
 use openssl::hash::{Hasher, MessageDigest};
-<<<<<<< HEAD
-=======
-use reqwest;
-use s3;
->>>>>>> 98206a55
 use semver;
 use tar;
 
@@ -135,17 +130,12 @@
     /// and its checksum.
     pub fn upload(
         &self,
-<<<<<<< HEAD
-=======
-        client: &reqwest::Client,
->>>>>>> 98206a55
         path: &str,
         body: Vec<u8>,
         content_type: &str,
     ) -> CargoResult<(Option<String>, Vec<u8>)> {
         let hash = hash(&body);
         match *self {
-<<<<<<< HEAD
             Uploader::S3 {
                 ref client,
                 ref bucket,
@@ -164,12 +154,6 @@
                     internal(&format_args!("failed to upload to S3: `{}`", path))
                 })?;
 
-=======
-            Uploader::S3 { ref bucket, .. } => {
-                bucket
-                    .put(&client, path, body, content_type)
-                    .map_err(|e| internal(&format_args!("failed to upload to S3: {}", e)))?;
->>>>>>> 98206a55
                 Ok((Some(String::from(path)), hash))
             }
             Uploader::Local => {
@@ -200,11 +184,7 @@
             let mut body = Vec::new();
             LimitErrorReader::new(req.body(), maximums.max_upload_size).read_to_end(&mut body)?;
             verify_tarball(krate, vers, &body, maximums.max_unpack_size)?;
-<<<<<<< HEAD
             self.upload(&path, &body, "application/x-tar", u64::from(file_length))?
-=======
-            self.upload(&app.http_client()?, &path, body, "application/x-tar")?
->>>>>>> 98206a55
         };
         // We create the bomb for the crate file before uploading the readme so that if the
         // readme upload fails, the uploaded crate file is automatically deleted.
@@ -214,17 +194,8 @@
         };
         let (readme_path, _) = if let Some(rendered) = readme {
             let path = Uploader::readme_path(&krate.name, &vers.to_string());
-<<<<<<< HEAD
             let length = rendered.len();
             self.upload(&path, rendered.as_bytes(), "text/html", length as u64)?
-=======
-            self.upload(
-                &app.http_client()?,
-                &path,
-                rendered.into_bytes(),
-                "text/html",
-            )?
->>>>>>> 98206a55
         } else {
             (None, vec![])
         };
@@ -241,7 +212,6 @@
     /// Deletes an uploaded file.
     fn delete(&self, path: &str) -> CargoResult<()> {
         match *self {
-<<<<<<< HEAD
             Uploader::S3 {
                 ref client,
                 ref bucket,
@@ -257,10 +227,6 @@
                     internal(&format_args!("failed to upload to S3: `{}`", path))
                 })?;
 
-=======
-            Uploader::S3 { ref bucket, .. } => {
-                bucket.delete(&app.http_client()?, path)?;
->>>>>>> 98206a55
                 Ok(())
             }
             Uploader::Local => {
