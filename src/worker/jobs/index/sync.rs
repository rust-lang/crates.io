use crate::index::get_index_data;
use crate::tasks::spawn_blocking;
use crate::worker::Environment;
use crate::worker::jobs::ProcessCloudfrontInvalidationQueue;
use anyhow::Context;
use crates_io_database::models::{CloudFrontInvalidationQueueItem, GitIndexSyncQueueItem};
use crates_io_index::Repository;
use crates_io_worker::{BackgroundJob, EnqueueError};
use diesel_async::scoped_futures::ScopedFutureExt;
use diesel_async::{AsyncConnection, AsyncPgConnection};
use serde::{Deserialize, Serialize};
use std::fs;
use std::fs::File;
use std::io::{ErrorKind, Write};
use std::sync::Arc;
use std::time::Instant;
use tracing::{debug, info, instrument, warn};

/// Maximum number of commits to make within in a single batch.
const BATCH_SIZE: i32 = 100;

#[derive(Serialize, Deserialize)]
pub struct SyncToGitIndex;

#[derive(Debug)]
struct PendingGitIndexSync {
    crate_name: String,
    new: Option<String>,
}

impl SyncToGitIndex {
    /// Enqueues a crate to be synced, and ensures that there is also an instance of the job
    /// enqueued in the worker.
    ///
    /// This is a convenience method that returns the usual [`EnqueueError`] returned by
    /// [`BackgroundJob::enqueue`].
    #[instrument(skip_all)]
    pub async fn enqueue_crate(
        conn: &mut AsyncPgConnection,
        crate_name: &str,
    ) -> Result<Option<i64>, EnqueueError> {
        GitIndexSyncQueueItem::queue(conn, crate_name)
            .await
            .map_err(|e| EnqueueError::DatabaseError(e))?;

        Self.enqueue(conn).await
    }

    /// Processes a single batch of crates that are awaiting Git index updates.
    #[instrument(skip_all)]
    async fn process_batch(
        env: <Self as BackgroundJob>::Context,
        conn: &mut AsyncPgConnection,
    ) -> anyhow::Result<usize> {
        // We'll do this in a transaction so that, on failure, the queue isn't accidentally flushed
        // of crates that weren't actually updated. This should be OK in practice because index file
        // updates are idempotent.
        conn.transaction(|conn| {
            async move {
                // Go get the index data for whatever crates are pending.
                let mut pending = Vec::new();
                for GitIndexSyncQueueItem { crate_name, .. } in
                    GitIndexSyncQueueItem::fetch_batch(conn, BATCH_SIZE)
                        .await?
                        .into_iter()
                {
                    let new = get_index_data(&crate_name, conn)
                        .await
                        .with_context(|| format!("Failed to get index data for {crate_name}"))?;

                    pending.push(PendingGitIndexSync { crate_name, new });
                }

                // No point continuing (and locking the repo) if there's nothing to do.
                if pending.is_empty() {
                    return Ok(0);
                }

<<<<<<< HEAD
                // Let's go make some commits.
                spawn_blocking(move || Self::commit_and_push_batch(env, pending)).await?
            }
            .scope_boxed()
        })
        .await
    }
=======
        let new = get_index_data(&crate_name, &mut conn, env.config.index_include_pubtime)
            .await
            .context("Failed to get index data")?;
>>>>>>> ee13a9b1

    /// Commits updated index files for the given pending crates and pushes them to the origin.
    ///
    /// This will block heavily, and needs to be called on a blocking thread.
    fn commit_and_push_batch(
        env: <Self as BackgroundJob>::Context,
        pending: Vec<PendingGitIndexSync>,
    ) -> anyhow::Result<usize> {
        let repo = env.lock_index()?;
        let num = pending.len();

        let start = Instant::now();
        for PendingGitIndexSync { crate_name, new } in pending.into_iter() {
            let dst = repo.index_file(&crate_name);

            // Read the previous crate contents
            let old = match fs::read_to_string(&dst) {
                Ok(content) => Some(content),
                Err(error) if error.kind() == ErrorKind::NotFound => None,
                Err(error) => return Err(error.into()),
            };

            match (old, new) {
                (None, Some(new)) => {
                    fs::create_dir_all(dst.parent().unwrap())?;
                    let mut file = File::create(&dst)?;
                    file.write_all(new.as_bytes())?;
                    repo.commit_file(&format!("Create crate `{crate_name}`"), &dst)?;
                }
                (Some(old), Some(new)) if old != new => {
                    let mut file = File::create(&dst)?;
                    file.write_all(new.as_bytes())?;
                    repo.commit_file(&format!("Update crate `{crate_name}`"), &dst)?;
                }
                (Some(_old), None) => {
                    fs::remove_file(&dst)?;
                    repo.commit_file(&format!("Delete crate `{crate_name}`"), &dst)?;
                }
                _ => {
                    debug!("Skipping sync for {crate_name} because index is up-to-date")
                }
            }
        }

        repo.push()?;
        info!(
            duration = start.elapsed().as_nanos(),
            "Committed and pushed {num} crate update(s)"
        );

        Ok(num)
    }
}

impl BackgroundJob for SyncToGitIndex {
    const JOB_NAME: &'static str = "sync_to_git_index";
    const PRIORITY: i16 = 100;
    const DEDUPLICATED: bool = true;
    const QUEUE: &'static str = "repository";

    type Context = Arc<Environment>;

    /// Regenerates or removes the index files for any crates that are pending.
    #[instrument(skip_all)]
    async fn run(&self, env: Self::Context) -> anyhow::Result<()> {
        info!("Syncing to git index");

        let mut conn = env.deadpool.get().await?;
        loop {
            let item_count = Self::process_batch(env.clone(), &mut conn).await?;
            if item_count == 0 {
                return Ok(());
            }
        }
    }
}

#[derive(Serialize, Deserialize)]
pub struct SyncToSparseIndex {
    krate: String,
}

impl SyncToSparseIndex {
    pub fn new(krate: impl Into<String>) -> Self {
        let krate = krate.into();
        Self { krate }
    }
}

impl BackgroundJob for SyncToSparseIndex {
    const JOB_NAME: &'static str = "sync_to_sparse_index";
    const PRIORITY: i16 = 100;
    const DEDUPLICATED: bool = true;

    type Context = Arc<Environment>;

    /// Regenerates or removes an index file for a single crate
    #[instrument(skip_all, fields(krate.name = self.krate))]
    async fn run(&self, env: Self::Context) -> anyhow::Result<()> {
        info!("Syncing to sparse index");

        let crate_name = self.krate.clone();
        let mut conn = env.deadpool.get().await?;

        let content = get_index_data(&crate_name, &mut conn, env.config.index_include_pubtime)
            .await
            .context("Failed to get index data")?;

        let future = env.storage.sync_index(&self.krate, content);
        future.await.context("Failed to sync index data")?;

        let path = Repository::relative_index_file_for_url(&self.krate);

        if let Some(fastly) = env.fastly()
            && env.config.sparse_index_fastly_enabled
        {
            let domain_name = &env.config.domain_name;
            let domains = [
                format!("index.{}", domain_name),
                format!("fastly-index.{}", domain_name),
            ];

            for domain in domains {
                if let Err(error) = fastly.purge(&domain, &path).await {
                    warn!(
                        domain,
                        path, "Failed to invalidate sparse index on Fastly: {error}"
                    );
                }
            }
        }

        if env.cloudfront().is_some() {
            info!(%path, "Queuing index file invalidation on CloudFront");

            let paths = &[path];
            let result = CloudFrontInvalidationQueueItem::queue_paths(&mut conn, paths).await;
            result.context("Failed to queue CloudFront invalidation path")?;

            let result = ProcessCloudfrontInvalidationQueue.enqueue(&mut conn).await;
            result.context("Failed to enqueue CloudFront invalidation processing job")?;
        }
        Ok(())
    }
}<|MERGE_RESOLUTION|>--- conflicted
+++ resolved
@@ -76,7 +76,6 @@
                     return Ok(0);
                 }
 
-<<<<<<< HEAD
                 // Let's go make some commits.
                 spawn_blocking(move || Self::commit_and_push_batch(env, pending)).await?
             }
@@ -84,11 +83,6 @@
         })
         .await
     }
-=======
-        let new = get_index_data(&crate_name, &mut conn, env.config.index_include_pubtime)
-            .await
-            .context("Failed to get index data")?;
->>>>>>> ee13a9b1
 
     /// Commits updated index files for the given pending crates and pushes them to the origin.
     ///
