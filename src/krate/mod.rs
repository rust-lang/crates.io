--- conflicted
+++ resolved
@@ -461,45 +461,52 @@
         conn: &PgConnection,
         req_user: &User,
         login: &str,
-<<<<<<< HEAD
     ) -> CargoResult<String> {
-        let owner = match Owner::find_by_login(conn, login) {
-            Ok(owner @ Owner::User(_)) => owner,
-            Ok(Owner::Team(team)) => if team.contains_user(app, req_user)? {
-                Owner::Team(team)
-            } else {
-                return Err(human(&format_args!(
-                    "only members of {} can add it as \
-                     an owner",
-                    login
-                )));
+        use diesel::insert;
+
+        let owner = Owner::find_or_create_by_login(app, conn, req_user, login)?;
+
+        match owner {
+            // Users are invited and must accept before being added
+            owner @ Owner::User(_) => {
+                let owner_invitation = NewCrateOwnerInvitation {
+                    invited_user_id: owner.id(),
+                    invited_by_user_id: req_user.id,
+                    crate_id: self.id,
+                };
+
+                diesel::insert(&owner_invitation.on_conflict_do_nothing())
+                    .into(crate_owner_invitations::table)
+                    .execute(conn)?;
+
+                Ok(format!(
+                    "user {} has been invited to be an owner of crate {}",
+                    owner.login(),
+                    self.name
+                ))
             },
-            Err(err) => if login.contains(':') {
-                Owner::Team(Team::create(app, conn, login, req_user)?)
-            } else {
-                return Err(err);
-            },
-        };
-=======
-    ) -> CargoResult<()> {
-        let owner = Owner::find_or_create_by_login(app, conn, req_user, login)?;
->>>>>>> 696e6bbf
-
-        let owner_invitation = NewCrateOwnerInvitation {
-            invited_user_id: owner.id(),
-            invited_by_user_id: req_user.id,
-            crate_id: self.id,
-        };
-
-        diesel::insert(&owner_invitation.on_conflict_do_nothing())
-            .into(crate_owner_invitations::table)
-            .execute(conn)?;
-
-        Ok(format!(
-            "user {} has been invited to be an owner of crate {}",
-            owner.login(),
-            self.name
-        ))
+            // Teams are added as owners immediately
+            owner @ Owner::Team(_) => {
+                let crate_owner = CrateOwner {
+                    crate_id: self.id,
+                    owner_id: owner.id(),
+                    created_by: req_user.id,
+                    owner_kind: OwnerKind::Team as i32,
+                };
+
+                insert(&crate_owner.on_conflict(
+                    crate_owners::table.primary_key(),
+                    do_update().set(crate_owners::deleted.eq(false)),
+                )).into(crate_owners::table)
+                    .execute(conn)?;
+
+                Ok(format!(
+                    "team {} has been added as an owner of crate {}",
+                    owner.login(),
+                    self.name
+                ))
+            }
+        }
     }
 
     pub fn owner_remove(
