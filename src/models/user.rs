use diesel::prelude::*;
use std::borrow::Cow;

use crate::app::App;
use crate::util::AppResult;

use crate::models::{ApiToken, Crate, CrateOwner, Email, NewEmail, Owner, OwnerKind, Rights};
use crate::schema::{crate_owners, emails, users};
use crate::views::{EncodablePrivateUser, EncodablePublicUser};

/// The model representing a row in the `users` database table.
#[derive(Clone, Debug, PartialEq, Eq, Queryable, Identifiable, AsChangeset, Associations)]
pub struct User {
    pub id: i32,
    pub email: Option<String>,
    pub gh_access_token: String,
    pub gh_login: String,
    pub name: Option<String>,
    pub gh_avatar: Option<String>,
    pub gh_id: i32,
}

#[derive(Insertable, Debug, Default)]
#[table_name = "users"]
pub struct NewUser<'a> {
    pub gh_id: i32,
    pub gh_login: &'a str,
    pub email: Option<&'a str>,
    pub name: Option<&'a str>,
    pub gh_avatar: Option<&'a str>,
    pub gh_access_token: Cow<'a, str>,
}

pub type UserNoEmailType = (
    // pub id:
    i32,
    // pub email:
    // Option<String>,
    // pub gh_access_token:
    String,
    // pub gh_login:
    String,
    // pub name:
    Option<String>,
    // pub gh_avatar:
    Option<String>,
    // pub gh_id:
    i32,
);

pub type AllColumns = (
    users::id,
    users::gh_access_token,
    users::gh_login,
    users::name,
    users::gh_avatar,
    users::gh_id,
);

pub const ALL_COLUMNS: AllColumns = (
    users::id,
    users::gh_access_token,
    users::gh_login,
    users::name,
    users::gh_avatar,
    users::gh_id,
);

impl<'a> NewUser<'a> {
    pub fn new(
        gh_id: i32,
        gh_login: &'a str,
        email: Option<&'a str>,
        name: Option<&'a str>,
        gh_avatar: Option<&'a str>,
        gh_access_token: &'a str,
    ) -> Self {
        NewUser {
            gh_id,
            gh_login,
            email,
            name,
            gh_avatar,
            gh_access_token: Cow::Borrowed(gh_access_token),
        }
    }

    /// Inserts the user into the database, or updates an existing one.
    pub fn create_or_update(&self, conn: &PgConnection) -> QueryResult<User> {
        use crate::schema::users::dsl::*;
        use diesel::dsl::sql;
        use diesel::insert_into;
        use diesel::pg::upsert::excluded;
        use diesel::sql_types::Integer;

        conn.transaction(|| {
            let user = insert_into(users)
                .values(self)
                // We need the `WHERE gh_id > 0` condition here because `gh_id` set
                // to `-1` indicates that we were unable to find a GitHub ID for
                // the associated GitHub login at the time that we backfilled
                // GitHub IDs. Therefore, there are multiple records in production
                // that have a `gh_id` of `-1` so we need to exclude those when
                // considering uniqueness of `gh_id` values. The `> 0` condition isn't
                // necessary for most fields in the database to be used as a conflict
                // target :)
                .on_conflict(sql::<Integer>("(gh_id) WHERE gh_id > 0"))
                .do_update()
                .set((
                    gh_login.eq(excluded(gh_login)),
                    name.eq(excluded(name)),
                    gh_avatar.eq(excluded(gh_avatar)),
                    gh_access_token.eq(excluded(gh_access_token)),
                ))
                .returning(ALL_COLUMNS)
                .get_result::<UserNoEmailType>(conn)?;

            // To send the user an account verification email...
            if let Some(user_email) = self.email {
                let new_email = NewEmail {
                    user_id: user.0,
                    email: user_email,
                };

                let token = insert_into(emails::table)
                    .values(&new_email)
                    .on_conflict_do_nothing()
                    .returning(emails::token)
                    .get_result::<String>(conn)
                    .optional()?;

                if let Some(token) = token {
                    crate::email::send_user_confirm_email(user_email, &user.2, &token);
                }
            }

            Ok(User::from(user))
        })
    }
}

impl User {
<<<<<<< HEAD
    pub fn find(conn: &PgConnection, id: i32) -> QueryResult<User> {
        users::table.find(id).first(conn)
    }

    pub fn find_by_api_token(conn: &PgConnection, token: &str) -> QueryResult<User> {
        let api_token = ApiToken::find_by_api_token(conn, token)?;

        Self::find(conn, api_token.user_id)
=======
    /// Queries the database for a user with a certain `api_token` value.
    pub fn find_by_api_token(conn: &PgConnection, token_: &str) -> QueryResult<User> {
        use crate::schema::api_tokens::dsl::{api_tokens, last_used_at, revoked, token, user_id};
        use diesel::update;

        let tokens = api_tokens
            .filter(token.eq(token_))
            .filter(revoked.eq(false));

        // If the database is in read only mode, we can't update last_used_at.
        // Try updating in a new transaction, if that fails, fall back to reading
        let user_id_ = conn
            .transaction(|| {
                update(tokens)
                    .set(last_used_at.eq(now.nullable()))
                    .returning(user_id)
                    .get_result::<i32>(conn)
            })
            .or_else(|_| tokens.select(user_id).first(conn))?;

        users::table
            .select(ALL_COLUMNS)
            .find(user_id_)
            .first::<UserNoEmailType>(conn)
            .map(User::from)
>>>>>>> 4a1542cb
    }

    pub fn owning(krate: &Crate, conn: &PgConnection) -> AppResult<Vec<Owner>> {
        let users = CrateOwner::by_owner_kind(OwnerKind::User)
            .inner_join(users::table)
            .select(ALL_COLUMNS)
            .filter(crate_owners::crate_id.eq(krate.id))
            .load::<UserNoEmailType>(conn)?
            .into_iter()
            .map(User::from)
            .map(Owner::User);

        Ok(users.collect())
    }

    /// Given this set of owners, determines the strongest rights the
    /// user has.
    ///
    /// Shortcircuits on `Full` because you can't beat it. In practice we'll always
    /// see `[user, user, user, ..., team, team, team]`, so we could shortcircuit on
    /// `Publish` as well, but this is a non-obvious invariant so we don't bother.
    /// Sweet free optimization if teams are proving burdensome to check.
    /// More than one team isn't really expected, though.
    pub fn rights(&self, app: &App, owners: &[Owner]) -> AppResult<Rights> {
        let mut best = Rights::None;
        for owner in owners {
            match *owner {
                Owner::User(ref other_user) => {
                    if other_user.id == self.id {
                        return Ok(Rights::Full);
                    }
                }
                Owner::Team(ref team) => {
                    if team.contains_user(app, self)? {
                        best = Rights::Publish;
                    }
                }
            }
        }
        Ok(best)
    }

    pub fn verified_email(&self, conn: &PgConnection) -> AppResult<Option<String>> {
        Ok(Email::belonging_to(self)
            .select(emails::email)
            .filter(emails::verified.eq(true))
            .first::<String>(&*conn)
            .optional()?)
    }

    /// Converts this `User` model into an `EncodablePrivateUser` for JSON serialization.
    pub fn encodable_private(
        self,
        email: Option<String>,
        email_verified: bool,
        email_verification_sent: bool,
    ) -> EncodablePrivateUser {
        let User {
            id,
            name,
            gh_login,
            gh_avatar,
            ..
        } = self;
        let url = format!("https://github.com/{}", gh_login);
        EncodablePrivateUser {
            id,
            email,
            email_verified,
            email_verification_sent,
            avatar: gh_avatar,
            login: gh_login,
            name,
            url: Some(url),
        }
    }

    /// Converts this`User` model into an `EncodablePublicUser` for JSON serialization.
    pub fn encodable_public(self) -> EncodablePublicUser {
        let User {
            id,
            name,
            gh_login,
            gh_avatar,
            ..
        } = self;
        let url = format!("https://github.com/{}", gh_login);
        EncodablePublicUser {
            id,
            avatar: gh_avatar,
            login: gh_login,
            name,
            url: Some(url),
        }
    }
}

impl From<UserNoEmailType> for User {
    fn from(user: UserNoEmailType) -> Self {
        User {
            id: user.0,
            email: None,
            gh_access_token: user.1,
            gh_login: user.2,
            name: user.3,
            gh_avatar: user.4,
            gh_id: user.5,
        }
    }
}<|MERGE_RESOLUTION|>--- conflicted
+++ resolved
@@ -140,42 +140,15 @@
 }
 
 impl User {
-<<<<<<< HEAD
     pub fn find(conn: &PgConnection, id: i32) -> QueryResult<User> {
         users::table.find(id).first(conn)
     }
 
+    /// Queries the database for a user with a certain `api_token` value.
     pub fn find_by_api_token(conn: &PgConnection, token: &str) -> QueryResult<User> {
         let api_token = ApiToken::find_by_api_token(conn, token)?;
 
         Self::find(conn, api_token.user_id)
-=======
-    /// Queries the database for a user with a certain `api_token` value.
-    pub fn find_by_api_token(conn: &PgConnection, token_: &str) -> QueryResult<User> {
-        use crate::schema::api_tokens::dsl::{api_tokens, last_used_at, revoked, token, user_id};
-        use diesel::update;
-
-        let tokens = api_tokens
-            .filter(token.eq(token_))
-            .filter(revoked.eq(false));
-
-        // If the database is in read only mode, we can't update last_used_at.
-        // Try updating in a new transaction, if that fails, fall back to reading
-        let user_id_ = conn
-            .transaction(|| {
-                update(tokens)
-                    .set(last_used_at.eq(now.nullable()))
-                    .returning(user_id)
-                    .get_result::<i32>(conn)
-            })
-            .or_else(|_| tokens.select(user_id).first(conn))?;
-
-        users::table
-            .select(ALL_COLUMNS)
-            .find(user_id_)
-            .first::<UserNoEmailType>(conn)
-            .map(User::from)
->>>>>>> 4a1542cb
     }
 
     pub fn owning(krate: &Crate, conn: &PgConnection) -> AppResult<Vec<Owner>> {
