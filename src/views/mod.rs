<<<<<<< HEAD
// TODO: Move all encodable types here
// For now, just reexport

use std::collections::HashMap;
use std::fmt;
use std::str::FromStr;

use chrono::{NaiveDate, NaiveDateTime};
use semver;
use serde::{self, Deserialize, Deserializer, Serialize, Serializer};
=======
use std::collections::HashMap;
use chrono::NaiveDateTime;
>>>>>>> 20aeca7b

#[derive(PartialEq, Debug, Serialize, Deserialize)]
pub struct EncodableBadge {
    pub badge_type: String,
    pub attributes: HashMap<String, Option<String>>,
}

use util::errors::{human, CargoError, CargoResult};

#[derive(Serialize, Deserialize, Debug)]
pub struct EncodableCategory {
    pub id: String,
    pub category: String,
    pub slug: String,
    pub description: String,
    #[serde(with = "::util::rfc3339")]
    pub created_at: NaiveDateTime,
    pub crates_cnt: i32,
}

#[derive(Serialize, Deserialize, Debug)]
pub struct EncodableCategoryWithSubcategories {
    pub id: String,
    pub category: String,
    pub slug: String,
    pub description: String,
    #[serde(with = "::util::rfc3339")]
    pub created_at: NaiveDateTime,
    pub crates_cnt: i32,
    pub subcategories: Vec<EncodableCategory>,
}

/// The serialization format for the `CrateOwnerInvitation` model.
#[derive(Deserialize, Serialize, Debug)]
pub struct EncodableCrateOwnerInvitation {
    pub invited_by_username: String,
    pub crate_name: String,
    pub crate_id: i32,
    #[serde(with = "::util::rfc3339")]
    pub created_at: NaiveDateTime,
}

#[derive(Deserialize, Serialize, Debug, Copy, Clone)]
pub struct InvitationResponse {
    pub crate_id: i32,
    pub accepted: bool,
}

pub use dependency::EncodableDependency;
pub use download::EncodableVersionDownload;

#[derive(Serialize, Deserialize, Debug)]
pub struct EncodableKeyword {
    pub id: String,
    pub keyword: String,
    #[serde(with = "::util::rfc3339")]
    pub created_at: NaiveDateTime,
    pub crates_cnt: i32,
}

#[derive(Serialize, Deserialize, Debug)]
pub struct EncodableCrate {
    pub id: String,
    pub name: String,
    #[serde(with = "::util::rfc3339")]
    pub updated_at: NaiveDateTime,
    pub versions: Option<Vec<i32>>,
    pub keywords: Option<Vec<String>>,
    pub categories: Option<Vec<String>>,
    pub badges: Option<Vec<EncodableBadge>>,
    #[serde(with = "::util::rfc3339")]
    pub created_at: NaiveDateTime,
    pub downloads: i32,
    pub recent_downloads: Option<i64>,
    pub max_version: String,
    pub description: Option<String>,
    pub homepage: Option<String>,
    pub documentation: Option<String>,
    pub repository: Option<String>,
    pub links: EncodableCrateLinks,
    pub exact_match: bool,
}

#[derive(Serialize, Deserialize, Debug)]
pub struct EncodableCrateLinks {
    pub version_downloads: String,
    pub versions: Option<String>,
    pub owners: Option<String>,
    pub owner_team: Option<String>,
    pub owner_user: Option<String>,
    pub reverse_dependencies: String,
}

#[derive(Serialize, Deserialize, Debug)]
pub struct EncodableOwner {
    pub id: i32,
    pub login: String,
    pub kind: String,
    pub url: Option<String>,
    pub name: Option<String>,
    pub avatar: Option<String>,
}

#[derive(Serialize, Debug)]
pub struct EncodableTeam {
    pub id: i32,
    pub login: String,
    pub name: Option<String>,
    pub avatar: Option<String>,
    pub url: Option<String>,
}

pub use token::EncodableApiTokenWithToken;
pub use user::{EncodablePrivateUser, EncodablePublicUser};
pub use version::{EncodableVersion, EncodableVersionLinks};

// TODO: Prefix many of these with `Encodable` then clean up the reexports
pub mod krate_publish;
pub use self::krate_publish::CrateDependency as EncodableCrateDependency;
pub use self::krate_publish::NewCrate as EncodableCrateUpload;

/// Information about whether this version built on the specified Rust version and target, as
/// uploaded by the `cargo publish-build-info` command.
#[derive(Debug, Serialize, Deserialize)]
pub struct EncodableVersionBuildInfoUpload {
    pub rust_version: EncodableRustChannelVersion,
    pub target: String,
    pub passed: bool,
}

/// Aggregated build info for a crate version grouped by Rust channel for front-end display
/// convenience.
#[derive(Debug, Serialize, Deserialize, Default)]
pub struct EncodableVersionBuildInfo {
    pub id: i32,
    pub ordering: HashMap<String, Vec<String>>,
    pub stable: HashMap<String, HashMap<String, bool>>,
    pub beta: HashMap<NaiveDate, HashMap<String, bool>>,
    pub nightly: HashMap<NaiveDate, HashMap<String, bool>>,
}

/// `MaxBuildInfo` in JSON form.
#[derive(Debug, Default, Serialize, Deserialize)]
pub struct EncodableMaxVersionBuildInfo {
    pub stable: Option<String>,
    pub beta: Option<String>,
    pub nightly: Option<String>,
}

/// Describes a Rust version by its channel and the released version on that channel.
/// For use in describing what versions of Rust a particular crate version builds with.
/// Contains the original version string for inserting into the database.
#[derive(Debug)]
pub struct EncodableRustChannelVersion {
    raw: String,
    pub parsed: ParsedRustChannelVersion,
}

/// A pretty, minimal representation of a Rust version's channel and released version on that
/// channel. Namely, does not include the exact release hash.
#[derive(Debug)]
pub enum ParsedRustChannelVersion {
    Stable(semver::Version),
    Beta(NaiveDate),
    Nightly(NaiveDate),
}

impl fmt::Display for EncodableRustChannelVersion {
    fn fmt(&self, f: &mut fmt::Formatter) -> fmt::Result {
        write!(f, "{}", self.raw)
    }
}

impl Serialize for EncodableRustChannelVersion {
    fn serialize<S>(&self, serializer: S) -> Result<S::Ok, S::Error>
    where
        S: Serializer,
    {
        serializer.serialize_str(&self.raw)
    }
}

impl<'de> Deserialize<'de> for EncodableRustChannelVersion {
    fn deserialize<D: Deserializer<'de>>(d: D) -> Result<EncodableRustChannelVersion, D::Error> {
        let s = String::deserialize(d)?;

        Ok(EncodableRustChannelVersion {
            raw: s.clone(),
            parsed: ParsedRustChannelVersion::from_str(&s).map_err(serde::de::Error::custom)?,
        })
    }
}

impl FromStr for ParsedRustChannelVersion {
    type Err = Box<CargoError>;

    fn from_str(s: &str) -> CargoResult<Self> {
        // Recognized formats:
        // rustc 1.14.0 (e8a012324 2016-12-16)
        // rustc 1.15.0-beta.5 (10893a9a3 2017-01-19)
        // rustc 1.16.0-nightly (df8debf6d 2017-01-25)

        let pieces: Vec<_> = s.split(&[' ', '(', ')'][..])
            .filter(|s| !s.trim().is_empty())
            .collect();

        if pieces.len() != 4 {
            return Err(human(&format_args!(
                "rust_version `{}` not recognized; \
                 expected format like `rustc X.Y.Z (SHA YYYY-MM-DD)`",
                s
            )));
        }

        if pieces[1].contains("nightly") {
            Ok(ParsedRustChannelVersion::Nightly(
                NaiveDate::parse_from_str(pieces[3], "%Y-%m-%d")?,
            ))
        } else if pieces[1].contains("beta") {
            Ok(ParsedRustChannelVersion::Beta(NaiveDate::parse_from_str(
                pieces[3],
                "%Y-%m-%d",
            )?))
        } else {
            let v = semver::Version::parse(pieces[1])?;
            if v.pre.is_empty() {
                Ok(ParsedRustChannelVersion::Stable(v))
            } else {
                Err(human(&format_args!(
                    "rust_version `{}` not recognized as nightly, beta, or stable",
                    s
                )))
            }
        }
    }
}

impl ParsedRustChannelVersion {
    pub fn as_stable(&self) -> Option<&semver::Version> {
        match *self {
            ParsedRustChannelVersion::Stable(ref v) => Some(v),
            _ => None,
        }
    }

    pub fn as_beta(&self) -> Option<&NaiveDate> {
        match *self {
            ParsedRustChannelVersion::Beta(ref v) => Some(v),
            _ => None,
        }
    }

    pub fn as_nightly(&self) -> Option<&NaiveDate> {
        match *self {
            ParsedRustChannelVersion::Nightly(ref v) => Some(v),
            _ => None,
        }
    }
}

#[cfg(test)]
mod tests {
    use std::collections::HashMap;
    use super::*;
    use chrono::NaiveDate;
    use serde_json;

    #[test]
    fn category_dates_serializes_to_rfc3339() {
        let cat = EncodableCategory {
            id: "".to_string(),
            category: "".to_string(),
            slug: "".to_string(),
            description: "".to_string(),
            crates_cnt: 1,
            created_at: NaiveDate::from_ymd(2017, 1, 6).and_hms(14, 23, 11),
        };
        let json = serde_json::to_string(&cat).unwrap();
        assert!(
            json.as_str()
                .find(r#""created_at":"2017-01-06T14:23:11+00:00""#)
                .is_some()
        );
    }

    #[test]
    fn category_with_sub_dates_serializes_to_rfc3339() {
        let cat = EncodableCategoryWithSubcategories {
            id: "".to_string(),
            category: "".to_string(),
            slug: "".to_string(),
            description: "".to_string(),
            crates_cnt: 1,
            created_at: NaiveDate::from_ymd(2017, 1, 6).and_hms(14, 23, 11),
            subcategories: vec![],
        };
        let json = serde_json::to_string(&cat).unwrap();
        assert!(
            json.as_str()
                .find(r#""created_at":"2017-01-06T14:23:11+00:00""#)
                .is_some()
        );
    }

    #[test]
    fn keyword_serializes_to_rfc3339() {
        let key = EncodableKeyword {
            id: "".to_string(),
            keyword: "".to_string(),
            created_at: NaiveDate::from_ymd(2017, 1, 6).and_hms(14, 23, 11),
            crates_cnt: 0,
        };
        let json = serde_json::to_string(&key).unwrap();
        assert!(
            json.as_str()
                .find(r#""created_at":"2017-01-06T14:23:11+00:00""#)
                .is_some()
        );
    }

    #[test]
    fn version_serializes_to_rfc3339() {
        let ver = EncodableVersion {
            id: 1,
            krate: "".to_string(),
            num: "".to_string(),
            dl_path: "".to_string(),
            readme_path: "".to_string(),
            updated_at: NaiveDate::from_ymd(2017, 1, 6).and_hms(14, 23, 11),
            created_at: NaiveDate::from_ymd(2017, 1, 6).and_hms(14, 23, 12),
            downloads: 0,
            features: HashMap::new(),
            yanked: false,
            license: None,
            links: EncodableVersionLinks {
                dependencies: "".to_string(),
                version_downloads: "".to_string(),
                authors: "".to_string(),
                build_info: "".to_string(),
            },
        };
        let json = serde_json::to_string(&ver).unwrap();
        assert!(
            json.as_str()
                .find(r#""updated_at":"2017-01-06T14:23:11+00:00""#)
                .is_some()
        );
        assert!(
            json.as_str()
                .find(r#""created_at":"2017-01-06T14:23:12+00:00""#)
                .is_some()
        );
    }

    #[test]
    fn crate_serializes_to_rfc3399() {
        let crt = EncodableCrate {
            id: "".to_string(),
            name: "".to_string(),
            updated_at: NaiveDate::from_ymd(2017, 1, 6).and_hms(14, 23, 11),
            versions: None,
            keywords: None,
            categories: None,
            badges: None,
            created_at: NaiveDate::from_ymd(2017, 1, 6).and_hms(14, 23, 12),
            downloads: 0,
            recent_downloads: None,
            max_version: "".to_string(),
            description: None,
            homepage: None,
            documentation: None,
            repository: None,
            links: EncodableCrateLinks {
                version_downloads: "".to_string(),
                versions: None,
                owners: None,
                owner_team: None,
                owner_user: None,
                reverse_dependencies: "".to_string(),
            },
            exact_match: false,
        };
        let json = serde_json::to_string(&crt).unwrap();
        assert!(
            json.as_str()
                .find(r#""updated_at":"2017-01-06T14:23:11+00:00""#)
                .is_some()
        );
        assert!(
            json.as_str()
                .find(r#""created_at":"2017-01-06T14:23:12+00:00""#)
                .is_some()
        );
    }

    #[test]
    fn crate_owner_invitation_serializes_to_rfc3339() {
        let inv = EncodableCrateOwnerInvitation {
            invited_by_username: "".to_string(),
            crate_name: "".to_string(),
            crate_id: 123,
            created_at: NaiveDate::from_ymd(2017, 1, 6).and_hms(14, 23, 11),
        };
        let json = serde_json::to_string(&inv).unwrap();
        assert!(
            json.as_str()
                .find(r#""created_at":"2017-01-06T14:23:11+00:00""#)
                .is_some()
        );
    }
}<|MERGE_RESOLUTION|>--- conflicted
+++ resolved
@@ -1,7 +1,3 @@
-<<<<<<< HEAD
-// TODO: Move all encodable types here
-// For now, just reexport
-
 use std::collections::HashMap;
 use std::fmt;
 use std::str::FromStr;
@@ -9,10 +5,6 @@
 use chrono::{NaiveDate, NaiveDateTime};
 use semver;
 use serde::{self, Deserialize, Deserializer, Serialize, Serializer};
-=======
-use std::collections::HashMap;
-use chrono::NaiveDateTime;
->>>>>>> 20aeca7b
 
 #[derive(PartialEq, Debug, Serialize, Deserialize)]
 pub struct EncodableBadge {
@@ -94,6 +86,9 @@
     pub repository: Option<String>,
     pub links: EncodableCrateLinks,
     pub exact_match: bool,
+    pub max_build_info_stable: Option<String>,
+    pub max_build_info_beta: Option<String>,
+    pub max_build_info_nightly: Option<String>,
 }
 
 #[derive(Serialize, Deserialize, Debug)]
@@ -381,6 +376,9 @@
             downloads: 0,
             recent_downloads: None,
             max_version: "".to_string(),
+            max_build_info_stable: None,
+            max_build_info_beta: None,
+            max_build_info_nightly: None,
             description: None,
             homepage: None,
             documentation: None,
