--- conflicted
+++ resolved
@@ -47,11 +47,7 @@
     }),
 
     actions: {
-<<<<<<< HEAD
-        loadMore: function() {
-=======
         async loadMore() {
->>>>>>> 922a7c92
             this.set('loadingMore', true);
             let page = this.myFeed.length / 10 + 1;
 
@@ -63,8 +59,7 @@
                 this.set('hasMore', data.meta.more);
             } finally {
                 this.set('loadingMore', false);
-<<<<<<< HEAD
-            });
+            }
         },
 
         unfavoriteUser: function(user) {
@@ -73,9 +68,4 @@
             });
         }
     }
-=======
-            }
-        },
-    },
->>>>>>> 922a7c92
 });