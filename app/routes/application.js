--- conflicted
+++ resolved
@@ -12,15 +12,8 @@
     beforeModel() {
         if (this.session.get('isLoggedIn') &&
             this.session.get('currentUser') === null) {
-<<<<<<< HEAD
             this.get('ajax').request(`${this.get('appURL')}/me`).then((response) => {
-                let user = this.store.push(this.store.normalize('user', response.user));
-                user.set('api_token', response.api_token);
-                this.session.set('currentUser', user);
-=======
-            this.get('ajax').request('/me').then((response) => {
                 this.session.set('currentUser', this.store.push(this.store.normalize('user', response.user)));
->>>>>>> a20eb968
             }).catch(() => this.session.logoutUser()).finally(() => {
                 window.currentUserDetected = true;
                 Ember.$(window).trigger('currentUserDetected');
