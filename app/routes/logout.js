--- conflicted
+++ resolved
@@ -1,13 +1,10 @@
 import { run } from '@ember/runloop';
 import Route from '@ember/routing/route';
 import ajax from 'ember-fetch/ajax';
+import { inject as service } from '@ember/service';
 
 export default Route.extend({
-<<<<<<< HEAD
-=======
-    ajax: service(),
     session: service(),
->>>>>>> 0c79593d
 
     async activate() {
         await ajax(`/logout`, { method: 'delete' });
