--- conflicted
+++ resolved
@@ -32,34 +32,7 @@
         };
 
         if (!requestedVersion && maxVersion !== '0.0.0') {
-<<<<<<< HEAD
             params.version_num = maxVersion;
-=======
-            if (isUnstableVersion(maxVersion)) {
-                crate
-                    .get('versions')
-                    .then(versions => {
-                        const latestStableVersion = versions.find(version => {
-                            if (!isUnstableVersion(version.get('num'))) {
-                                return version;
-                            }
-                        });
-
-                        if (latestStableVersion == null) {
-                            // If no stable version exists, fallback to `maxVersion`
-                            params.version_num = maxVersion;
-                        } else {
-                            params.version_num = latestStableVersion.get('num');
-                        }
-                    })
-                    .then(fetchCrateDocumentation);
-            } else {
-                params.version_num = maxVersion;
-                fetchCrateDocumentation();
-            }
-        } else {
-            fetchCrateDocumentation();
->>>>>>> 06663185
         }
         fetchCrateDocumentation();
 
