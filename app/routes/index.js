import Ember from 'ember';
<<<<<<< HEAD
import ajax from 'ic-ajax';
import FastbootUtils from '../mixins/fastboot-utils';

export default Ember.Route.extend(FastbootUtils, {
=======

const { inject: { service } } = Ember;

export default Ember.Route.extend({

    ajax: service(),

>>>>>>> f94a74d7
    headTags: [{
        type: 'meta',
        attrs: {
            name: 'description',
            content: 'cargo is the package manager and crate host for rust'
        }
    }],

    model() {
        function addCrates(store, crates) {
            for (let i = 0; i < crates.length; i++) {
                crates[i] = store.push(store.normalize('crate', crates[i]));
            }
        }

<<<<<<< HEAD
        let summaryURL = `${this.get('appURL')}/summary`;

        return ajax(summaryURL).then((data) => {
=======
        return this.get('ajax').request('/summary').then((data) => {
>>>>>>> f94a74d7
            addCrates(this.store, data.new_crates);
            addCrates(this.store, data.most_downloaded);
            addCrates(this.store, data.just_updated);

            return data;
        });
    }
});<|MERGE_RESOLUTION|>--- conflicted
+++ resolved
@@ -1,18 +1,12 @@
 import Ember from 'ember';
-<<<<<<< HEAD
-import ajax from 'ic-ajax';
-import FastbootUtils from '../mixins/fastboot-utils';
-
-export default Ember.Route.extend(FastbootUtils, {
-=======
+import FastBootUtils from 'cargo/mixins/fastboot-utils';
 
 const { inject: { service } } = Ember;
 
-export default Ember.Route.extend({
+export default Ember.Route.extend(FastBootUtils, {
 
     ajax: service(),
 
->>>>>>> f94a74d7
     headTags: [{
         type: 'meta',
         attrs: {
@@ -28,13 +22,9 @@
             }
         }
 
-<<<<<<< HEAD
         let summaryURL = `${this.get('appURL')}/summary`;
 
-        return ajax(summaryURL).then((data) => {
-=======
-        return this.get('ajax').request('/summary').then((data) => {
->>>>>>> f94a74d7
+        return this.get('ajax').request(summaryURL).then((data) => {
             addCrates(this.store, data.new_crates);
             addCrates(this.store, data.most_downloaded);
             addCrates(this.store, data.just_updated);
