@import "normalize";

$html-bg: #3b6837;
$main-color: #383838;
$main-color-light: lighten($main-color, 30%);
$main-bg: #f9f7ec;
$main-bg-dark: #edebdd;
$gray-border: #d5d3cb;
$link-color: rgb(0, 172, 91);

@import "crate";

@import "modules";

span.small {
    color: $main-color-light;
    font-size: 80%;

    strong {
        color: $main-color;
    }

    a {
        color: $main-color-light;
        text-decoration: underline;
        font-weight: normal;

        &:hover {
            color: darken($main-color-light, 10%);
        }
    }
}

ul.dropdown-menu {
    margin: 0;
    text-align: left;
    padding: 0;
    background: white;
    border: 1px solid $gray-border;
    list-style: none;
    overflow: hidden;
    border-radius: 5px;

    li a {
        font-size: 90%;
        width: 100%;
        display: inline-block;
        padding: 8px 10px;
        text-decoration: none;
        color: $main-color !important;

        &:hover {
            background: lighten($main-color, 15%);
            color: white !important;
        }
    }
<<<<<<< HEAD
}

a.arrow svg {
    background: #EEECDD;
}
=======
    li.last { border-top: 1px solid $gray-border; }
    &.open {
        display: block;
        visibility: visible;
        opacity: 1;
    }
}
>>>>>>> 0d6163c8
<|MERGE_RESOLUTION|>--- conflicted
+++ resolved
@@ -54,18 +54,4 @@
             color: white !important;
         }
     }
-<<<<<<< HEAD
-}
-
-a.arrow svg {
-    background: #EEECDD;
-}
-=======
-    li.last { border-top: 1px solid $gray-border; }
-    &.open {
-        display: block;
-        visibility: visible;
-        opacity: 1;
-    }
-}
->>>>>>> 0d6163c8
+}