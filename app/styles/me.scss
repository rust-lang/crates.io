--- conflicted
+++ resolved
@@ -312,16 +312,12 @@
 
 #tokens {
     background-color: $main-bg-dark;
-<<<<<<< HEAD
     @media only screen and (prefers-color-scheme: dark) {
         background-color: inherit;
     }
-    @include display-flex;
-    @include flex-direction(column);
-=======
     display: flex;
     flex-direction: column;
->>>>>>> c7a37b39
+
     .row {
         width: 100%;
         border: 1px solid #d5d3cb;
